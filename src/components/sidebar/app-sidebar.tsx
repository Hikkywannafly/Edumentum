--- conflicted
+++ resolved
@@ -190,15 +190,10 @@
     <div
       onMouseEnter={handleMouseEnter}
       onMouseLeave={handleMouseLeave}
-<<<<<<< HEAD
-      className={`h-full bg-white transition-all duration-200 ease-in-out dark:bg-gray-900 ${
-        isPinned ? "w-64" : isHovered ? "w-64" : "w-16"
-      }`}
-=======
+
       className={`h-full bg-white dark:bg-gray-900 ${
         isPinned ? "w-64" : isHovered ? "w-64" : "w-16"
       } ${!isPinned ? "transition-all duration-200 ease-in-out" : ""}`}
->>>>>>> 11485fcb
     >
       <div className="h-full border-gray-200 border-r bg-white dark:border-gray-700 dark:bg-gray-900">
         {/* Header */}
