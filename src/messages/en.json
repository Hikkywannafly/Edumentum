--- conflicted
+++ resolved
@@ -219,44 +219,6 @@
     "warning": "Warning",
     "info": "Information"
   },
-<<<<<<< HEAD
-  "Achievements": {
-    "title": "Achievements",
-    "description": "Complete challenges and unlock rewards as you progress in your learning journey",
-    "rarities": {
-      "title": "All Rarity",
-      "COMMON": "Common",
-      "UNCOMMON": "Uncommon",
-      "RARE": "Rare",
-      "EPIC": "Epic",
-      "LEGENDARY": "Legendary"
-    },
-    "status": {
-      "title": "All status",
-      "COMPLETED": "Completed",
-      "IN_PROGRESS": "In Progress",
-      "NOT_STARTED": "Not Started"
-    },
-    "searchPlaceholder": "Search achievements...",
-    "stats": {
-      "totalUnlocked": {
-        "title": "Total Unlocked",
-        "description": "0% Complete"
-      },
-      "xpEarned": {
-        "title": "XP Earned",
-        "description": "From achievements"
-      },
-      "rarestUnlocked": {
-        "title": "Rarest Unlocked",
-        "description": ""
-      },
-      "recentProgress": {
-        "title": "Recent Progress",
-        "description": "Start learning!"
-      }
-    }
-=======
   "Settings": {
     "title": "Settings",
     "description": "Configure your preferences to personalize your experience",
@@ -297,6 +259,5 @@
     "back": "Back",
     "skip": "Skip",
     "complete": "Complete Setup"
->>>>>>> ee9ce27e
   }
 }