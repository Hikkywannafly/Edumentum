import {
  extractQuestions,
  extractQuestionsWithAI,
  generateQuestions,
  generateQuestionsFromFile,
} from "@/lib/services/ai-llm.service";
import { FileParserService } from "@/lib/services/file-parser.service";
import { fileToAIService } from "@/lib/services/file-to-ai.service";
import { useQuizEditorStore } from "@/stores/quiz-editor-store";
import type { Language, ParsingMode, QuestionData } from "@/types/quiz";
import { useCallback, useEffect, useState } from "react";
const apiKeyOpenAI =
  process.env.OPENAI_API_KEY || process.env.NEXT_PUBLIC_OPENAI_API_KEY;
export interface UploadedFile {
  id: string;
  name: string;
  size: number;
  status: "uploading" | "processing" | "success" | "error";
  progress: number;
  error?: string;
  parsedContent?: string;
  extractedQuestions?: QuestionData[];
  actualFile?: File; // Store actual file for direct sending
}

export interface GeneratedQuiz {
  title: string;
  description: string;
  questions: QuestionData[];
}

const fileParser = new FileParserService();

// Extract questions from file content (for files with existing questions - NO AI)
const extractQuestionsFromContent = async (
  content: string,
  settings?: {
    language?: Language;
    parsingMode?: ParsingMode;
  },
): Promise<QuestionData[]> => {
  console.log(" Extracting questions from file content (direct parsing)...");

  const result = await extractQuestions({
    fileContent: content,
    settings: {
      language: settings?.language,
      parsingMode: settings?.parsingMode,
    },
  });

  if (!result.success || !result.questions) {
    throw new Error(result.error || "Failed to extract questions from content");
  }

  console.log(` Successfully extracted ${result.questions.length} questions`);
  return result.questions;
};

// Extract EXISTING questions using AI (for quiz extraction)
const extractQuestionsWithAIHandler = async (
  content: string,
  actualFile?: File,
  settings?: {
    fileProcessingMode?: "PARSE_THEN_SEND" | "SEND_DIRECT";
    visibility?: string;
    language?: string;
    questionType?: string;
    numberOfQuestions?: number;
    mode?: string;
    difficulty?: string;
    task?: string;
    parsingMode?: string;
  },
): Promise<QuestionData[]> => {
<<<<<<< HEAD
  const apiKey = apiKeyOpenAI;
=======
  const apiKey =
    process.env.NEXT_PUBLIC_OPENROUTER_API_KEY
>>>>>>> af2613ce

  if (!apiKey) {
    throw new Error("OpenAI API key is not configured");
  }

  console.log("🔍 Extracting existing questions with AI...");
  console.log("🔧 Settings:", settings);
  console.log("📄 Content length:", content.length);

  const maxRetries = 3;
  let lastError: Error | null = null;
  const isDirectMode = settings?.fileProcessingMode === "SEND_DIRECT";

  // Validate file for direct sending if needed, auto-fallback to parse mode
  let actualMode = isDirectMode;
  if (isDirectMode && actualFile) {
    const validation = fileToAIService.validateFileForAI(actualFile);
    if (!validation.valid) {
      console.warn(
        `⚠️ File not supported for direct sending: ${validation.error}`,
      );
      console.log("🔄 Auto-fallback to 'Parse Then Send' mode for extraction");
      actualMode = false; // Fallback to parse mode
    } else {
      console.log("✅ File validated for direct AI extraction");
    }
  }

  for (let attempt = 1; attempt <= maxRetries; attempt++) {
    try {
      console.log(
        `📡 Attempt ${attempt}/${maxRetries} - Calling AI extraction service (${actualMode ? "DIRECT" : "PARSED"} mode)...`,
      );

      let result: any;

      if (actualMode && actualFile) {
        // Convert file to AI format and send directly
        console.log("🎯 Converting file for direct AI extraction...");
        const fileForAI = await fileToAIService.convertFileToAI(actualFile);

        result = await extractQuestionsWithAI({
          questionHeader: "Extract Quiz Questions",
          questionDescription:
            "Extract existing quiz questions from the provided file.",
          apiKey,
          file: fileForAI,
          settings: {
            ...settings,
            numberOfQuestions: settings?.numberOfQuestions || 10, // Higher default for extraction
          },
          useMultiAgent: settings?.parsingMode === "THOROUGH",
        });
      } else {
        // Use traditional text-based approach
        result = await extractQuestionsWithAI({
          questionHeader: "Extract Quiz Questions",
          questionDescription:
            "Extract existing quiz questions from the provided content.",
          apiKey,
          fileContent: content,
          settings: {
            ...settings,
            numberOfQuestions: settings?.numberOfQuestions || 10,
          },
          useMultiAgent: settings?.parsingMode === "THOROUGH",
        });
      }

      if (result.success && result.questions && result.questions.length > 0) {
        console.log(
          `✅ Successfully extracted ${result.questions.length} questions on attempt ${attempt}`,
        );

        // Validate questions have proper structure
        const validQuestions = result.questions.filter(
          (q: QuestionData) =>
            q.question &&
            q.question.trim().length > 0 &&
            q.answers &&
            q.answers.length > 0,
        );

        if (validQuestions.length === 0) {
          throw new Error("Extracted questions are empty or invalid");
        }

        return validQuestions;
      }

      throw new Error(result.error || "AI service returned no questions");
    } catch (error) {
      lastError = error instanceof Error ? error : new Error(String(error));
      console.error(
        `❌ Extraction attempt ${attempt}/${maxRetries} failed:`,
        lastError.message,
      );

      // Don't retry on quota exhaustion or invalid API key - these won't be fixed by retrying
      const isQuotaExhausted =
        lastError.message.includes("OpenAI Quota Exhausted") ||
        lastError.message.includes("insufficient_quota");
      const isInvalidApiKey = lastError.message.includes("Invalid API key");

      if (isQuotaExhausted || isInvalidApiKey) {
        console.error(
          `❌ ${isQuotaExhausted ? "Quota exhausted" : "Invalid API key"} - stopping retries`,
        );
        break; // Exit retry loop immediately
      }

      if (attempt < maxRetries) {
        console.log(`⏳ Retrying in ${attempt} seconds...`);
        await new Promise((resolve) => setTimeout(resolve, attempt * 1000));
      }
    }
  }

  throw new Error(
    `Failed to extract questions after ${maxRetries} attempts. Last error: ${lastError?.message || "Unknown error"}`,
  );
};

// Generate NEW questions using AI (for AI-generated quizzes)
const generateQuestionsWithAI = async (
  content: string,
  actualFile?: File,
  settings?: {
    fileProcessingMode?: "PARSE_THEN_SEND" | "SEND_DIRECT";
    visibility?: string;
    language?: string;
    questionType?: string;
    numberOfQuestions?: number;
    mode?: string;
    difficulty?: string;
    task?: string;
    parsingMode?: string;
  },
): Promise<QuestionData[]> => {
<<<<<<< HEAD
  const apiKey = apiKeyOpenAI;
=======
  const apiKey =
    process.env.NEXT_PUBLIC_OPENROUTER_API_KEY
>>>>>>> af2613ce

  if (!apiKey) {
    throw new Error("OpenAI API key not configured");
  }

  console.log("🚀 Generating new questions with AI...");
  console.log("🔧 Settings:", settings);
  console.log("📄 Content length:", content.length);

  const maxRetries = 3;
  let lastError: Error | null = null;
  const isDirectMode = settings?.fileProcessingMode === "SEND_DIRECT";

  // Validate file for direct sending if needed, auto-fallback to parse mode
  let actualMode = isDirectMode;
  if (isDirectMode && actualFile) {
    const validation = fileToAIService.validateFileForAI(actualFile);
    if (!validation.valid) {
      console.warn(
        `⚠️ File not supported for direct sending: ${validation.error}`,
      );
      console.log("🔄 Auto-fallback to 'Parse Then Send' mode for generation");
      actualMode = false; // Fallback to parse mode
    } else {
      console.log("✅ File validated for direct AI generation");
    }
  }

  for (let attempt = 1; attempt <= maxRetries; attempt++) {
    try {
      console.log(
        `📡 Attempt ${attempt}/${maxRetries} - Calling AI service (${actualMode ? "DIRECT" : "PARSED"} mode)...`,
      );

      let result: any;

      if (actualMode && actualFile) {
        // Convert file to AI format and send directly
        console.log("🎯 Converting file for direct AI processing...");
        const fileForAI = await fileToAIService.convertFileToAI(actualFile);

        result = await generateQuestionsFromFile({
          questionHeader: "Generate Quiz Questions",
          questionDescription:
            "Generate new quiz questions from the provided file.",
          apiKey,
          file: fileForAI,
          settings: {
            ...settings,
            numberOfQuestions: settings?.numberOfQuestions || 5,
          },
          useMultiAgent: settings?.parsingMode === "THOROUGH",
        });
      } else {
        // Use traditional text-based approach
        result = await generateQuestions({
          questionHeader: "Generate Quiz Questions",
          questionDescription:
            "Generate new quiz questions from the provided content.",
          apiKey,
          fileContent: content,
          settings: {
            ...settings,
            numberOfQuestions: settings?.numberOfQuestions || 5, // Ensure we have a default
          },
          useMultiAgent: settings?.parsingMode === "THOROUGH", // Use multi-agent for thorough mode
        });
      }

      if (result.success && result.questions && result.questions.length > 0) {
        console.log(
          `✅ Successfully generated ${result.questions.length} questions on attempt ${attempt}`,
        );

        // Validate questions have proper structure
        const validQuestions = result.questions.filter(
          (q: QuestionData) =>
            q.question &&
            q.question.trim().length > 0 &&
            q.answers &&
            q.answers.length > 0,
        );

        if (validQuestions.length === 0) {
          throw new Error("Generated questions are empty or invalid");
        }

        const expectedCount = settings?.numberOfQuestions || 5;
        if (validQuestions.length < expectedCount) {
          console.warn(
            `⚠️ Got ${validQuestions.length} questions but expected ${expectedCount}`,
          );

          // If we're significantly short, try again unless this is the last attempt
          if (
            validQuestions.length < Math.ceil(expectedCount * 0.6) &&
            attempt < maxRetries
          ) {
            throw new Error(
              `Insufficient questions: got ${validQuestions.length}, expected ${expectedCount}`,
            );
          }
        }

        console.log(
          `✅ Validated ${validQuestions.length} questions (expected: ${expectedCount})`,
        );
        return validQuestions;
      }

      throw new Error(result.error || "AI service returned no questions");
    } catch (error) {
      lastError = error instanceof Error ? error : new Error(String(error));
      console.warn(`⚠️ Attempt ${attempt} failed:`, lastError.message);

      // Don't retry on quota exhaustion or invalid API key - these won't be fixed by retrying
      const isQuotaExhausted =
        lastError.message.includes("OpenAI Quota Exhausted") ||
        lastError.message.includes("insufficient_quota");
      const isInvalidApiKey = lastError.message.includes("Invalid API key");

      if (isQuotaExhausted || isInvalidApiKey) {
        console.error(
          `❌ ${isQuotaExhausted ? "Quota exhausted" : "Invalid API key"} - stopping retries`,
        );
        break; // Exit retry loop immediately
      }

      if (attempt < maxRetries) {
        const delay = attempt * 1000;
        console.log(`🔄 Retrying in ${delay}ms...`);
        await new Promise((resolve) => setTimeout(resolve, delay));
      }
    }
  }

  // All attempts failed, throw the last error with more context
  const errorMessage = `Failed to generate questions after ${maxRetries} attempts. Last error: ${lastError?.message || "Unknown error"}`;
  console.error("❌", errorMessage);
  throw new Error(errorMessage);
};

export function useFileProcessor() {
  const [uploadedFiles, setUploadedFiles] = useState<UploadedFile[]>([]);
  const { setQuizData, updateQuizData } = useQuizEditorStore();

  const processFile = useCallback(
    async (fileInfo: UploadedFile, actualFile: File) => {
      try {
        setUploadedFiles((prev) =>
          prev.map((file) =>
            file.id === fileInfo.id
              ? { ...file, status: "processing", progress: 50 }
              : file,
          ),
        );

        const content = await fileParser.parseFile(actualFile);
        console.log("content", content);
        setUploadedFiles((prev) => {
          const updatedFiles = prev.map((file) =>
            file.id === fileInfo.id
              ? {
                  ...file,
                  status: "success" as const,
                  progress: 100,
                  parsedContent: content,
                  extractedQuestions: [], // Don't extract yet, just parse
                  actualFile, // Store the actual file for direct sending
                }
              : file,
          );

          return updatedFiles;
        });
      } catch (error) {
        console.error("Error processing file:", error);
        setUploadedFiles((prev) =>
          prev.map((file) =>
            file.id === fileInfo.id
              ? {
                  ...file,
                  status: "error",
                  error:
                    error instanceof Error ? error.message : "Unknown error",
                }
              : file,
          ),
        );
      }
    },
    [],
  );

  const addFiles = useCallback(
    async (acceptedFiles: File[]) => {
      const newFiles: UploadedFile[] = acceptedFiles.map((file, index) => ({
        id: `${Date.now()}-${index}`,
        name: file.name,
        size: file.size,
        status: "uploading",
        progress: 0,
      }));

      setUploadedFiles((prev) => [...prev, ...newFiles]);

      for (const file of newFiles) {
        await processFile(file, acceptedFiles[newFiles.indexOf(file)]);
      }
    },
    [processFile],
  );

  const removeFile = useCallback(
    (fileId: string) => {
      setUploadedFiles((prev) => {
        const newFiles = prev.filter((file) => file.id !== fileId);
        if (newFiles.length === 0) {
          setQuizData(null as any);
        }

        return newFiles;
      });
    },
    [setQuizData],
  );

  // Extract existing questions from files (for file-with-answers uploader)
  const extractQuestionsFromFiles = useCallback(
    async (settings?: {
      language?: Language;
      parsingMode?: ParsingMode;
    }) => {
      const successfulFiles = uploadedFiles.filter(
        (f) => f.status === "success" && f.parsedContent,
      );

      if (successfulFiles.length === 0) {
        throw new Error("No files to process");
      }

      let allQuestions: QuestionData[] = [];

      for (const file of successfulFiles) {
        if (file.parsedContent) {
          try {
            // Extract existing questions from file content (NO AI, direct parsing)
            const questions = await extractQuestionsFromContent(
              file.parsedContent,
              settings,
            );
            allQuestions = [...allQuestions, ...questions];
          } catch (error) {
            console.error(
              `Error extracting questions from ${file.name}:`,
              error,
            );
            // Continue with other files even if one fails
          }
        }
      }

      if (allQuestions.length === 0) {
        throw new Error("No questions could be extracted from files");
      }

      // Update quiz data
      const quizData: GeneratedQuiz = {
        title: `Quiz from ${successfulFiles[0].name}`,
        description: `Extracted ${allQuestions.length} questions from ${successfulFiles.length} file(s)`,
        questions: allQuestions,
      };

      setQuizData(quizData);
      return quizData;
    },
    [uploadedFiles, setQuizData],
  );

  // Generate new questions using AI (for AI-generated uploader)
  const generateQuestionsFromFiles = useCallback(
    async (settings?: {
      generationMode?: "GENERATE" | "EXTRACT";
      visibility?: string;
      language?: string;
      questionType?: string;
      numberOfQuestions?: number;
      mode?: string;
      difficulty?: string;
      task?: string;
      parsingMode?: string;
    }) => {
      const successfulFiles = uploadedFiles.filter(
        (f) => f.status === "success" && f.parsedContent,
      );

      if (successfulFiles.length === 0) {
        throw new Error("No files to process");
      }

      let allQuestions: QuestionData[] = [];

      for (const file of successfulFiles) {
        if (file.parsedContent) {
          try {
            let questions: QuestionData[] = [];

            if (settings?.generationMode === "EXTRACT") {
              // Extract existing questions using AI (not regex)
              questions = await extractQuestionsWithAIHandler(
                file.parsedContent,
                file.actualFile, // Pass the actual file for direct sending option
                settings,
              );
            } else {
              // Generate new questions using AI (default mode)
              questions = await generateQuestionsWithAI(
                file.parsedContent,
                file.actualFile, // Pass the actual file for direct sending option
                settings,
              );
            }

            allQuestions = [...allQuestions, ...questions];
          } catch (error) {
            console.error(
              `Error ${settings?.generationMode === "EXTRACT" ? "extracting" : "generating"} questions from ${file.name}:`,
              error,
            );
            // Continue with other files even if one fails
          }
        }
      }

      if (allQuestions.length === 0) {
        throw new Error(
          settings?.generationMode === "EXTRACT"
            ? "No questions could be extracted from files"
            : "No questions could be generated from files",
        );
      }

      // Update quiz data
      const isExtractMode = settings?.generationMode === "EXTRACT";
      const quizData: GeneratedQuiz = {
        title: isExtractMode
          ? `Extracted Quiz from ${successfulFiles[0].name}`
          : `AI-Generated Quiz from ${successfulFiles[0].name}`,
        description: isExtractMode
          ? `Extracted ${allQuestions.length} questions from ${successfulFiles.length} file(s)`
          : `Generated from ${successfulFiles.length} file(s) using AI`,
        questions: allQuestions,
      };

      setQuizData(quizData);
      return quizData;
    },
    [uploadedFiles, setQuizData],
  );

  const updateQuizDetails = useCallback(
    (updates: Partial<GeneratedQuiz>) => {
      updateQuizData(updates);
    },
    [updateQuizData],
  );

  const reset = useCallback(() => {
    setUploadedFiles([]);
    setQuizData(null as any);
  }, [setQuizData]);

  // Get current quiz data from store
  const { quizData } = useQuizEditorStore();

  // Update quiz data when files are processed
  useEffect(() => {
    const successfulFiles = uploadedFiles.filter(
      (f) => f.status === "success" && f.extractedQuestions,
    );

    if (successfulFiles.length > 0) {
      const allQuestions = successfulFiles.flatMap(
        (f) => f.extractedQuestions || [],
      );

      setQuizData({
        title: `Quiz from ${successfulFiles.length} file(s)`,
        description: "Auto-generated quiz from uploaded files",
        questions: allQuestions,
      });
    } else if (uploadedFiles.length === 0) {
      // Clear quiz data when no files
      setQuizData(null as any);
    }
  }, [uploadedFiles, setQuizData]);

  return {
    uploadedFiles,
    generatedQuiz: quizData,
    addFiles,
    removeFile,
    extractQuestionsFromFiles,
    generateQuestionsFromFiles,
    updateQuizDetails,
    reset,
    isProcessing: uploadedFiles.some(
      (f) => f.status === "uploading" || f.status === "processing",
    ),
    hasFiles: uploadedFiles.length > 0,
    hasGeneratedQuiz: !!quizData,
  };
}<|MERGE_RESOLUTION|>--- conflicted
+++ resolved
@@ -9,8 +9,6 @@
 import { useQuizEditorStore } from "@/stores/quiz-editor-store";
 import type { Language, ParsingMode, QuestionData } from "@/types/quiz";
 import { useCallback, useEffect, useState } from "react";
-const apiKeyOpenAI =
-  process.env.OPENAI_API_KEY || process.env.NEXT_PUBLIC_OPENAI_API_KEY;
 export interface UploadedFile {
   id: string;
   name: string;
@@ -37,6 +35,7 @@
   settings?: {
     language?: Language;
     parsingMode?: ParsingMode;
+    fileProcessingMode?: "PARSE_THEN_SEND" | "SEND_DIRECT";
   },
 ): Promise<QuestionData[]> => {
   console.log(" Extracting questions from file content (direct parsing)...");
@@ -73,12 +72,7 @@
     parsingMode?: string;
   },
 ): Promise<QuestionData[]> => {
-<<<<<<< HEAD
-  const apiKey = apiKeyOpenAI;
-=======
-  const apiKey =
-    process.env.NEXT_PUBLIC_OPENROUTER_API_KEY
->>>>>>> af2613ce
+  const apiKey = process.env.NEXT_PUBLIC_OPENROUTER_API_KEY;
 
   if (!apiKey) {
     throw new Error("OpenAI API key is not configured");
@@ -218,12 +212,7 @@
     parsingMode?: string;
   },
 ): Promise<QuestionData[]> => {
-<<<<<<< HEAD
-  const apiKey = apiKeyOpenAI;
-=======
-  const apiKey =
-    process.env.NEXT_PUBLIC_OPENROUTER_API_KEY
->>>>>>> af2613ce
+  const apiKey = process.env.NEXT_PUBLIC_OPENROUTER_API_KEY;
 
   if (!apiKey) {
     throw new Error("OpenAI API key not configured");
