--- conflicted
+++ resolved
@@ -1,11 +1,7 @@
 packages:
   - .
 
-<<<<<<< HEAD
-onlyBuiltDependencies:
-=======
 ignoredBuiltDependencies:
->>>>>>> 70ea2704
   - '@biomejs/biome'
   - '@tailwindcss/oxide'
   - sharp